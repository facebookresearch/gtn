/*
 * Copyright (c) Facebook, Inc. and its affiliates.
 *
 * This source code is licensed under the MIT license found in the
 * LICENSE file in the root directory of this source tree.
 */

#include <algorithm>
#include <cassert>
#include <queue>
#include <tuple>

#include "gtn/functions/compose.h"

namespace gtn {
namespace detail {
namespace {

inline size_t toIndex(int n1, int n2, const Graph& g) {
  return n1 + g.numNodes() * n2;
}

/* Check reachability via edges with epsilon labels */
void epsilonReachable(
    bool secondOrFirst,
    const Graph& first,
    const Graph& second,
    const std::pair<int, int>& nodePair,
    std::vector<bool>& reachable,
    std::queue<std::pair<int, int>>& toExplore) {
  auto edges =
      secondOrFirst ? second.in(nodePair.second) : first.in(nodePair.first);

  for (auto i : edges) {
    auto label = secondOrFirst ? second.ilabel(i) : first.olabel(i);
    auto isSorted =
        secondOrFirst ? second.ilabelSorted() : first.olabelSorted();
    if (label != epsilon) {
      if (isSorted) {
        break;
      } else {
        continue;
      }
    }
    auto un = secondOrFirst ? second.srcNode(i) : first.srcNode(i);
    auto idx = secondOrFirst ? toIndex(nodePair.first, un, first)
                             : toIndex(un, nodePair.second, first);
    if (!reachable[idx]) {
      // If we haven't seen this state before, explore it.
      secondOrFirst ? toExplore.emplace(nodePair.first, un)
                    : toExplore.emplace(un, nodePair.second);
    }
    reachable[idx] = true;
  }
}

/*
 * Find any state in the new composed graph which can reach
 * an accepting state.
 *
 * This is accomplished by iteatively following backwards pairwise arc paths
 * from the first and second graphs, where the arc paths have the invariant
 * that, for a particular arc pair, the olabel for the first arc == the ilabel
 * for the second arc.
 */
auto findReachable(
    const Graph& first,
    const Graph& second,
    std::shared_ptr<ArcMatcher> matcher) {
  std::vector<bool> reachable(first.numNodes() * second.numNodes(), false);
  std::queue<std::pair<int, int>> toExplore;
  // toExplore -- add accepting node pairs
  for (auto f : first.accept()) {
    for (auto s : second.accept()) {
      toExplore.emplace(f, s);
      reachable[toIndex(f, s, first)] = true;
    }
  }

  while (!toExplore.empty()) {
    auto curr = toExplore.front();
    toExplore.pop();

    bool epsilon_matched = false;
    matcher->match(curr.first, curr.second, true);
    int i, j;
    // Iterate through arcs that end with the curr node - the first arc's olabel
    // is the same as the second arc's ilabel per the matcher
    while (matcher->hasNext()) {
      std::tie(i, j) = matcher->next(); // arcs ending with curr
      epsilon_matched |= (first.olabel(i) == epsilon);
      // Starting nodes for i and j arcs
      auto un1 = first.srcNode(i);
      auto un2 = second.srcNode(j);
      auto idx = toIndex(un1, un2, first);
      if (!reachable[idx]) {
        // If we haven't seen this state before, explore it.
        toExplore.emplace(un1, un2);
      }
      reachable[idx] = true;
    }
    if (!epsilon_matched) {
      // Check for reachable node via output epsilon first graph
      epsilonReachable(false, first, second, curr, reachable, toExplore);
      // Check for reachable node via input epsilon in second graph
      epsilonReachable(true, first, second, curr, reachable, toExplore);
    }
  }
  return reachable;
}

/* Add a node and arc to the new graph if it is reachable.
 * Returns if node is reachable. */
bool addReachableNodeAndArc(
    const Graph& first,
    const Graph& second,
    int currNode,
    const std::pair<int, int>& dstNodes,
    float weight,
    int ilabel,
    int olabel,
    const std::vector<bool>& reachable,
    std::queue<std::pair<int, int>>& toExplore,
    std::vector<int>& newNodes,
    Graph& ngraph) {
  // Prospective new dest node in the composed graph. Ignore if we can't get to
  // an accept state.
  auto idx = toIndex(dstNodes.first, dstNodes.second, first);
  if (reachable[idx]) {
    // Build the node - val of -1 --> uninitialized
    if (newNodes[idx] < 0) {
      newNodes[idx] = ngraph.addNode(
          first.isStart(dstNodes.first) && second.isStart(dstNodes.second),
          first.isAccept(dstNodes.first) && second.isAccept(dstNodes.second));
      // Explore forward
      toExplore.emplace(dstNodes.first, dstNodes.second);
    }
    auto newarc =
        ngraph.addArc(currNode, newNodes[idx], ilabel, olabel, weight);
  }
  return reachable[idx];
}

/*
 * For epsilon arcs in either the first or second graph: an epsilon output for
 * some arc a in the first graph maps to a (ilabel(a) --> [second graph olabel])
 * arc in the composed graph, and an epsilon input for some arc a second graph
 * maps to a ([first graph ilabel] --> olabel(a)) arc in the composed graph.
 *
 * The weight of the new arc is equal to the non-epsilon arc's weight.
 */
void addEpsilonReachableNodes(
    bool secondOrFirst,
    const Graph& first,
    const Graph& second,
    int currNode, // in the composed graph
    const std::pair<int, int>& nodePair, // in the input graphs
    const std::vector<bool>& reachable,
    std::queue<std::pair<int, int>>& toExplore,
    std::vector<int>& newNodes,
    Graph& ngraph,
    std::vector<std::pair<int, int>>& gradInfo) {
  auto edges =
      secondOrFirst ? second.out(nodePair.second) : first.out(nodePair.first);
  // If epsilon is the output of an arc in the first graph's current node,
  // add an edge from the current node in the composed graph that takes epsilon
  // --> the second graph's olabel; if the second graph contains an input
  // epsilon, add an edge that takes the first graph's ilabel --> epsilon.
  // Traverse the corresponding edge in either graph and explore it forward
  // since the subgraph reachable from it is valid in the composed graph
  for (auto i : edges) {
    auto label = secondOrFirst ? second.ilabel(i) : first.olabel(i);
    auto isSorted =
        secondOrFirst ? second.ilabelSorted() : first.olabelSorted();
    if (label != epsilon) {
      if (isSorted) {
        // epsilon < 0 - can early-stop since we've reached a non-epsilon node
        // which will appear after epsilons in the sorted order
        break;
      } else {
        continue; // might find a future epsilon
      }
    }

    // The destination node in the composed graph
    bool isReachable = addReachableNodeAndArc(
        first,
        second,
        currNode,
        std::make_pair(
            secondOrFirst ? nodePair.first : first.dstNode(i),
            secondOrFirst ? second.dstNode(i) : nodePair.second),
        secondOrFirst ? second.weight(i) : first.weight(i),
        secondOrFirst ? epsilon : first.ilabel(i),
        secondOrFirst ? second.olabel(i) : epsilon,
        reachable,
        toExplore,
        newNodes,
        ngraph);

    if (isReachable) {
<<<<<<< HEAD
      // The edge with this corresponding gradInfo index in the composed graph
      // corresponds to index i in the first/second graph. Wlog, if advancing
      // along an epsilon edge in the first graph, shouldn't have the gradient
      // corresponding to the resulting edge in the composed graph applied to it
      // at backwards time.
      if (secondOrFirst) {
        gradInfo.emplace_back(-1, i);
      } else {
        gradInfo.emplace_back(i, -1);
=======
      if (secondOrFirst) {
        gradInfo.emplace_back(i, -1);
      } else {
        gradInfo.emplace_back(-1, i);
>>>>>>> 0af5b137
      }
    }
  }
}
} // namespace

void UnsortedMatcher::match(int lnode, int rnode, bool matchIn /* = false*/) {
  auto& lv = matchIn ? g1_.in(lnode) : g1_.out(lnode);
  auto& rv = matchIn ? g2_.in(rnode) : g2_.out(rnode);
  lIt_ = lv.begin();
  lItEnd_ = lv.end();
  rItBegin_ = rIt_ = rv.begin();
  rItEnd_ = rv.end();
}

bool UnsortedMatcher::hasNext() {
  for (; lIt_ != lItEnd_; ++lIt_) {
    for (; rIt_ != rItEnd_; ++rIt_) {
      if (g1_.olabel(*lIt_) == g2_.ilabel(*rIt_)) {
        return true;
      }
    }
    rIt_ = rItBegin_;
  }
  return false;
}

std::pair<int, int> UnsortedMatcher::next() {
  return std::make_pair(*lIt_, *rIt_++);
}

SinglySortedMatcher::SinglySortedMatcher(
    const Graph& g1,
    const Graph& g2,
    bool searchG1 /* = false */)
    : g1_(g1), g2_(g2), searchG1_(searchG1) {}

void SinglySortedMatcher::match(
    int lnode,
    int rnode,
    bool matchIn /* = false */) {
  auto& lv = matchIn ? g1_.in(lnode) : g1_.out(lnode);
  auto& rv = matchIn ? g2_.in(rnode) : g2_.out(rnode);

  searchItBegin_ = searchIt_ = lv.begin();
  searchItEnd_ = lv.end();
  queryIt_ = rv.begin();
  queryItEnd_ = rv.end();

  if (!searchG1_) {
    searchItBegin_ = queryIt_;
    std::swap(queryIt_, searchIt_);
    std::swap(queryItEnd_, searchItEnd_);
  }
}

bool SinglySortedMatcher::hasNext() {
  if (queryIt_ == queryItEnd_) {
    return false;
  }
  if (searchIt_ != searchItEnd_) {
    auto ql = searchG1_ ? g2_.ilabel(*queryIt_) : g1_.olabel(*queryIt_);
    auto sl = searchG1_ ? g1_.olabel(*searchIt_) : g2_.ilabel(*searchIt_);
    if (ql == sl) {
      return true;
    }
  }
  if (searchIt_ != searchItBegin_) {
    // Not at the start of the search
    ++queryIt_;
  }

  // Update the query pointer and the start of the search range pointer
  for (; queryIt_ != queryItEnd_; ++queryIt_) {
    auto ql = searchG1_ ? g2_.ilabel(*queryIt_) : g1_.olabel(*queryIt_);
    // Set the comparison function appropriately
    auto comparisonFn = [this](int arc, int val) {
      return searchG1_ ? g1_.olabel(arc) < val : g2_.ilabel(arc) < val;
    };
    searchIt_ =
        std::lower_bound(searchItBegin_, searchItEnd_, ql, comparisonFn);

    if (searchIt_ == searchItEnd_) {
      continue;
    }

    auto sl = searchG1_ ? g1_.olabel(*searchIt_) : g2_.ilabel(*searchIt_);
    if (sl == ql) {
      return true;
    }
  }
  return false;
}

std::pair<int, int> SinglySortedMatcher::next() {
  if (searchG1_) {
    return std::make_pair(*searchIt_++, *queryIt_);
  } else {
    return std::make_pair(*queryIt_, *searchIt_++);
  }
}

void DoublySortedMatcher::match(
    int lnode,
    int rnode,
    bool matchIn /* = false */) {
  auto& lv = matchIn ? g1_.in(lnode) : g1_.out(lnode);
  auto& rv = matchIn ? g2_.in(rnode) : g2_.out(rnode);

  searchItBegin_ = searchIt_ = lv.begin();
  searchItEnd_ = lv.end();
  queryIt_ = rv.begin();
  queryItEnd_ = rv.end();

  searchG1_ = lv.size() > rv.size();
  if (!searchG1_) {
    searchItBegin_ = queryIt_;
    std::swap(queryIt_, searchIt_);
    std::swap(queryItEnd_, searchItEnd_);
  }
}

bool DoublySortedMatcher::hasNext() {
  if (queryIt_ == queryItEnd_) {
    return false;
  }
  if (searchIt_ != searchItEnd_) {
    auto ql = searchG1_ ? g2_.ilabel(*queryIt_) : g1_.olabel(*queryIt_);
    auto sl = searchG1_ ? g1_.olabel(*searchIt_) : g2_.ilabel(*searchIt_);
    if (ql == sl) {
      return true;
    }
  }
  if (searchIt_ != searchItBegin_) {
    // Not at the start of the search
    ++queryIt_;
  }

  // Update the query pointer and the start of the search range pointer
  for (; queryIt_ != queryItEnd_; ++queryIt_) {
    auto ql = searchG1_ ? g2_.ilabel(*queryIt_) : g1_.olabel(*queryIt_);

    // Set the comparison function appropriately
    auto comparisonFn = [this](int arc, int val) {
      return searchG1_ ? g1_.olabel(arc) < val : g2_.ilabel(arc) < val;
    };
    // Allowed because the query vector is sorted.
    searchItBegin_ =
        std::lower_bound(searchItBegin_, searchItEnd_, ql, comparisonFn);
    if (searchItBegin_ == searchItEnd_) {
      return false;
    }

    auto sl =
        searchG1_ ? g1_.olabel(*searchItBegin_) : g2_.ilabel(*searchItBegin_);
    if (sl == ql) {
      searchIt_ = searchItBegin_;
      return true;
    }
  }
  return false;
}

std::pair<int, int> DoublySortedMatcher::next() {
  if (searchG1_) {
    return std::make_pair(*searchIt_++, *queryIt_);
  } else {
    return std::make_pair(*queryIt_, *searchIt_++);
  }
}

// Composes two graphs and returns a new graph
Graph compose(
    const Graph& first,
    const Graph& second,
    std::shared_ptr<ArcMatcher> matcher) {
  // Compute reachable nodes from any accept state in the new graph
  auto reachable = findReachable(first, second, matcher);

  // Compose the graphs
  Graph ngraph(nullptr, {first, second});
  // Flat representation of nodes in both graphs, indexed using toIndex
  std::vector<int> newNodes(first.numNodes() * second.numNodes(), -1);
  std::queue<std::pair<int, int>> toExplore;
  // Compile starting nodes that are reachable. If any pairs of reachable start
  // nodes in the input graph are also both accept nodes, make these accept
  // nodes in the composed graph.
  for (auto s1 : first.start()) {
    for (auto s2 : second.start()) {
      auto idx = toIndex(s1, s2, first);
      if (reachable[idx]) {
        newNodes[idx] =
            ngraph.addNode(true, first.isAccept(s1) && second.isAccept(s2));
        toExplore.emplace(s1, s2);
      }
    }
  }

  // The index of a particlar pair entry in gradInfo corresponds to an arc in
  // the composed graph - at gradient computation time, this facilitates
  // efficiently mapping an arc in the composed graph to the corresponding arcs
  // in the first and second graphs
  std::vector<std::pair<int, int>> gradInfo;
  // Explore the graph starting from the collection of start nodes
  while (!toExplore.empty()) {
    auto curr = toExplore.front();
    toExplore.pop();
    // A node in the composed graph
    auto currNode = newNodes[toIndex(curr.first, curr.second, first)];
    int i, j;
    matcher->match(curr.first, curr.second);
    // Each pair of nodes in the initial graph may have multiple outgoing arcs
    // that should be combined in the composed graph
    while (matcher->hasNext()) {
      // The matcher invariant remains: arc i's olabel (from the first graph) is
      // arc j's ilabel (from the second graph)
      std::tie(i, j) = matcher->next();

      bool isReachable = addReachableNodeAndArc(
          first,
          second,
          currNode,
          std::make_pair(first.dstNode(i), second.dstNode(j)),
          first.weight(i) + second.weight(j),
          first.ilabel(i),
          second.olabel(j),
          reachable,
          toExplore,
          newNodes,
          ngraph);

      if (isReachable) {
        // Arcs remember where they came from for easy gradient computation.
        gradInfo.emplace_back(i, j);
      }
    }
    // Check for output epsilons in the first graph
    addEpsilonReachableNodes(
        false,
        first,
        second,
        currNode, // in the composed graph
        curr, // in the input graphs
        reachable,
        toExplore,
        newNodes,
        ngraph,
        gradInfo);
    // Check out input epsilons in the second graph
    addEpsilonReachableNodes(
        true,
        first,
        second,
        currNode, // in the composed graph
        curr, // in the input graphs
        reachable,
        toExplore,
        newNodes,
        ngraph,
        gradInfo);
  }

  /*
   * Here we assume deltas is the output (e.g. ngraph) and we know where
   * each arc came from. This makes it possible to disambiguate two arcs in the
   * composed graph with the same label and the same src and destination nodes.
   */
  auto gradFunc = [gradInfo = std::move(gradInfo)](
                      std::vector<Graph>& inputs, Graph deltas) {
    // In this case the arc's parents are always from the
    // first and second input graphs respectively.
    bool calcGrad1 = inputs[0].calcGrad();
    bool calcGrad2 = inputs[1].calcGrad();
    auto grad1 = calcGrad1 ? std::vector<float>(inputs[0].numArcs(), 0.0)
                           : std::vector<float>{};
    auto grad2 = calcGrad2 ? std::vector<float>(inputs[1].numArcs(), 0.0)
                           : std::vector<float>{};
    for (int i = 0; i < gradInfo.size(); i++) {
      auto arcGrad = deltas.weight(i);
      auto& arcs = gradInfo[i];
      if (calcGrad1 && arcs.first >= 0) {
        grad1[arcs.first] += arcGrad;
      }
      if (calcGrad2 && arcs.second >= 0) {
        grad2[arcs.second] += arcGrad;
      }
    }
    inputs[0].addGrad(std::move(grad1));
    inputs[1].addGrad(std::move(grad2));
  };

  ngraph.setGradFunc(std::move(gradFunc));
  return ngraph;
}

} // namespace detail
} // namespace gtn

namespace gtn {
namespace detail {
namespace dataparallel {
// Change AOS to SOA
struct GraphDataParallel {
  // True if a node is accept or start, false otherwise
  std::vector<bool> accept;
  std::vector<bool> start;

  // One value per node - i-th value corresponds to i-th node
  // Last element is the total number of arcs, so that
  // each element and its neighbor forms a range
  std::vector<int> inArcOffset;
  std::vector<int> outArcOffset;

  // One value per arc
  std::vector<int> inArcs;
  std::vector<int> outArcs;

  // One value per arc
  // i-th value corresponds to i-th arc
  std::vector<int> ilabels;
  std::vector<int> olabels;
  std::vector<int> srcNodes;
  std::vector<int> dstNodes;
  std::vector<float> weights;
};

namespace {
// Exclusive/Inclusive prefix sum. The returned vector
// has one more element
int prefixSumScan(std::vector<int>& input, bool appendSum) {
  int sum = 0;
  for (size_t i = 0; i < input.size(); ++i) {
    auto count = input[i];
    input[i] = sum;
    sum += count;
  }
  if (appendSum) {
    input.push_back(sum);
  }

  return sum;
}

// Remove all nodes that have 0 in and out arcs - these nodes are unreachable
// This is essentially a stream compact
std::tuple<std::vector<int>, std::vector<int>> removeUnreachableNodes(
    const std::vector<int>& numInArcs,
    const std::vector<int>& numOutArcs) {
  std::vector<int> outputInArcs;
  std::vector<int> outputOutArcs;

  assert(numInArcs.size() == numOutArcs.size());

  for (size_t i = 0; i < numInArcs.size(); ++i) {
    if ((numInArcs[i] != 0) || (numOutArcs[i] != 0)) {
      outputInArcs.push_back(numInArcs[i]);
      outputOutArcs.push_back(numOutArcs[i]);
    }
  }

  assert(outputInArcs.size() == outputOutArcs.size());
  return std::make_tuple(outputInArcs, outputOutArcs);
}

// TODO: Duplicate - should be removed
inline int TwoDToOneDIndex(int n1, int n2, int n1Extent) {
  assert(n1 < n1Extent);
  return n1 + n2 * n1Extent;
}

inline std::pair<int, int> OneDToTwoDIndex(int n, int n1Extent) {
  assert(n1Extent > 0);
  const int n2 = n / n1Extent;
  const int n1 = n % n1Extent;
  return std::make_pair(n1, n2);
}

bool checkAnyTrue(const std::vector<bool>& flags) {
  for (auto i : flags) {
    if (i == true) {
      return i;
    }
  }
  return false;
}

// Map thread id to corresponding node and arc pair
// Also map thread id to two flags checkEpsilonArcPair.first,
// checkEpsilonArcPair.second When checkEpsilonArcPair.first is set,
// corresponding tid will check for arcs with epsilon arcs in the node from
// first graph Same logic happens for checkEpsilonArcPair.second Search to find
// which node pair this tid will fall into Linear search for now
// (arcCrossProductOffset is sorted by definition)
std::
    tuple<bool, std::pair<int, int>, std::pair<int, int>, std::pair<bool, bool>>
    computeNodeAndArcPair(
        int tid,
        const std::vector<int>& arcCrossProductOffset,
        const std::vector<std::pair<int, int>>& toExploreNumArcs,
        const std::vector<std::pair<int, int>>& toExploreNodePair) {
  std::pair<int, int> nodePair;
  std::pair<int, int> arcPair;
  std::pair<bool, bool> checkEpsilonArcPair = std::make_pair(false, false);
  bool isValid = false;

  // There should be at least two values to form a range
  assert(arcCrossProductOffset.size() >= 2);

  for (size_t i = 0; i < arcCrossProductOffset.size() - 1; ++i) {
    const int lVal = arcCrossProductOffset[i];
    const int rVal = arcCrossProductOffset[i + 1];

    if ((lVal <= tid) && (tid < rVal)) {
      isValid = true;
      nodePair = toExploreNodePair[i];

      // The range of idx is from
      // [0, toExploreNumArcs[i].first * toExploreNumArcs[i].second)
      const int idx = tid - lVal;
      const int numArcs =
          arcCrossProductOffset[i + 1] - arcCrossProductOffset[i];

      assert(idx >= 0);
      assert(idx < numArcs);
      assert(numArcs == (toExploreNumArcs[i].first * toExploreNumArcs[i].second));

      // We map the tids to 2D grid where the
      // x-axis is toExploreNumArcs[i].first (row)
      // y-axis is toExploreNumArcs[i].second (column)
      arcPair = OneDToTwoDIndex(idx, toExploreNumArcs[i].first);

      // Pick the tids from the first row since we need only one
      // tid per arc of the node from the first graph to check for
      // epsilon
      if (idx < toExploreNumArcs[i].first) {
        checkEpsilonArcPair.first = true;
      }

      // Pick the tids from the first column since we need only one
      // tid per arc of the node from the first graph to check for
      // epsilon
      if (idx % toExploreNumArcs[i].first == 0) {
        checkEpsilonArcPair.second = true;
      }

      break;
    }
  }

  return std::make_tuple(isValid, nodePair, arcPair, checkEpsilonArcPair);
}

// Takes a pair of nodes, where each member of pair comes from a different
// graph and calculate a vector of number of arcs in the cross product of
// arcs outgoing from each pair.
// This should be a kernel call
std::tuple<std::vector<int>, std::vector<std::pair<int, int>>>
calculateArcCrossProductOffset(
    const std::vector<std::pair<int, int>>& toExploreNodePair,
    const GraphDataParallel& graphDP1,
    const GraphDataParallel& graphDP2,
    bool inOrOutArc) {
  std::vector<std::pair<int, int>> toExploreNumArcs(toExploreNodePair.size());
  std::vector<int> arcCrossProductOffset(toExploreNodePair.size());

  // No dependence between iterations
  for (size_t i = 0; i < toExploreNodePair.size(); ++i) {
    int node = toExploreNodePair[i].first;
    // Special case if it is the last node. Then the offset becomes
    // the number of arcs
    int inArcOffset = ((node + 1) == graphDP1.inArcOffset.size())
        ? graphDP1.inArcs.size()
        : graphDP1.inArcOffset[node + 1];
    int outArcOffset = ((node + 1) == graphDP1.outArcOffset.size())
        ? graphDP1.outArcs.size()
        : graphDP1.outArcOffset[node + 1];

    const int numArcsFirst = inOrOutArc
        ? inArcOffset - graphDP1.inArcOffset[node]
        : outArcOffset - graphDP1.outArcOffset[node];

    node = toExploreNodePair[i].second;
    // Special case if it is the last node. Then the offset becomes
    // the number of arcs
    inArcOffset = ((node + 1) == graphDP2.inArcOffset.size())
        ? graphDP2.inArcs.size()
        : graphDP2.inArcOffset[node + 1];
    outArcOffset = ((node + 1) == graphDP2.outArcOffset.size())
        ? graphDP2.outArcs.size()
        : graphDP2.outArcOffset[node + 1];

    const int numArcsSecond = inOrOutArc
        ? inArcOffset - graphDP2.inArcOffset[node]
        : outArcOffset - graphDP2.outArcOffset[node];

    toExploreNumArcs[i] = std::make_pair(numArcsFirst, numArcsSecond);
    arcCrossProductOffset[i] = numArcsFirst * numArcsSecond;
  }

  return std::make_tuple(arcCrossProductOffset, toExploreNumArcs);
}

// This function needs to be thread safe since multiple threads can
// can call it and they will overlap on curIdx and dstIdx
void calculateNumArcsAndNodesToExplore(
    int curIdx,
    int dstIdx,
    const std::vector<bool>& reachable,
    std::vector<bool>& newNodes,
    std::vector<bool>& toExplore,
    std::vector<int>& numOutArcs,
    std::vector<int>& numInArcs) {
  if (reachable[dstIdx]) {
    // Atomic test and set for newNodes
    if (!newNodes[dstIdx]) {
      newNodes[dstIdx] = true;
      toExplore[dstIdx] = true;
    }

    // These are atomic increments
    numOutArcs[curIdx]++;
    numInArcs[dstIdx]++;
  }
}

// This function needs to be thread safe since multiple threads can
// can call it
void generateCombinedGraphNodesAndArcs(
    int dstIdx,
    int curIdx,
    const std::pair<int, int>& arcPair,
    const std::vector<bool>& reachable,
    const std::vector<int>& newNodesOffset,
    std::vector<bool>& newNodesVisited,
    std::vector<bool>& toExplore,
    std::pair<std::vector<int>, std::vector<int>>& gradInfo,
    GraphDataParallel& newGraphDP,
    std::pair<bool, bool> srcNodeStartAndAccept,
    std::pair<bool, bool> dstNodeStartAndAccept,
    int ilabel,
    int olabel,
    int weight) {
  if (reachable[dstIdx]) {
    // Atomic test and set for newNodesVisited
    if (!newNodesVisited[dstIdx]) {
      newNodesVisited[dstIdx] = true;
      toExplore[dstIdx] = true;
    }

    // Set accept and start nodes
    // I think I only need it for dst nodes and src nodes
    // Note: Multiple threads can have the same dstIdx and write to the same
    //       location and collide. This _should_ be fine since they are going
    //       to write the same value
    newGraphDP.start[newNodesOffset[dstIdx]] = dstNodeStartAndAccept.first;
    newGraphDP.accept[newNodesOffset[dstIdx]] = dstNodeStartAndAccept.second;

    // Both of these increments are atomic
    int inArcIdx = newGraphDP.inArcOffset[newNodesOffset[dstIdx]]++;
    int outArcIdx = newGraphDP.outArcOffset[newNodesOffset[curIdx]]++;

    // outArcIdx is also the arc identifier
    newGraphDP.outArcs[outArcIdx] = outArcIdx;
    newGraphDP.inArcs[inArcIdx] = outArcIdx;

    // Fill in everything else for this arc
    newGraphDP.ilabels[outArcIdx] = ilabel;
    newGraphDP.olabels[outArcIdx] = olabel;
    newGraphDP.srcNodes[outArcIdx] = newNodesOffset[curIdx];
    newGraphDP.dstNodes[outArcIdx] = newNodesOffset[dstIdx];
    newGraphDP.weights[outArcIdx] = weight;

    gradInfo.first[outArcIdx] = arcPair.first;
    gradInfo.second[outArcIdx] = arcPair.second;
  }
}

// Convert bool array two pairs for true flags
std::vector<std::pair<int, int>> convertToNodePair(
    const std::vector<bool>& flags,
    int extent) {
  std::vector<std::pair<int, int>> toExploreNodePair;
  for (size_t i = 0; i < flags.size(); ++i) {
    if (flags[i] == true) {
      toExploreNodePair.push_back(OneDToTwoDIndex(i, extent));
    }
  }

  return toExploreNodePair;
}

// Takes a bool array with flags set for nodes to pick and returns
// an array with indices that were set as true
std::vector<int> convertToNodes(const std::vector<bool>& flags) {
  std::vector<int> nodes;

  for (size_t i = 0; i < flags.size(); ++i) {
    if (flags[i]) {
      nodes.push_back(i);
    }
  }

  return nodes;
}

std::tuple<std::pair<bool, bool>, std::pair<bool, bool>> getStartAndAccept(
    const GraphDataParallel& graphDP1,
    const GraphDataParallel& graphDP2,
    const std::pair<int, int>& srcNodePair,
    const std::pair<int, int>& dstNodePair) {
  const std::pair<bool, bool> srcNodeStartAndAccept = std::make_pair(
      graphDP1.start[srcNodePair.first] && graphDP2.start[srcNodePair.second],
      graphDP1.accept[srcNodePair.first] &&
          graphDP2.accept[srcNodePair.second]);

  const std::pair<bool, bool> dstNodeStartAndAccept = std::make_pair(
      graphDP1.start[dstNodePair.first] && graphDP2.start[dstNodePair.second],
      graphDP1.accept[dstNodePair.first] &&
          graphDP2.accept[dstNodePair.second]);

  return std::make_tuple(srcNodeStartAndAccept, dstNodeStartAndAccept);
}

} // namespace

// Convert from AOS to SOA
// Assumption: nodes are numbered [0..graph.numNodes())
//           : arcs are numbered [0..graph.numArcs())
GraphDataParallel convertToDataParallel(const Graph& graph) {
  GraphDataParallel graphDP;

  assert(graphDP.accept.empty());
  assert(graphDP.start.empty());

  // Safe since sizes are asserted to 0
  graphDP.accept.resize(graph.numNodes(), false);
  graphDP.start.resize(graph.numNodes(), false);

  graphDP.inArcOffset.resize(graph.numNodes());
  graphDP.outArcOffset.resize(graph.numNodes());

  graphDP.inArcs.resize(graph.numArcs());
  graphDP.outArcs.resize(graph.numArcs());

  graphDP.ilabels.resize(graph.numArcs());
  graphDP.olabels.resize(graph.numArcs());
  graphDP.srcNodes.resize(graph.numArcs());
  graphDP.dstNodes.resize(graph.numArcs());
  graphDP.weights.resize(graph.numArcs());

  for (auto i : graph.accept()) {
    assert(i >= 0);
    assert(i < graph.numNodes());
    graphDP.accept[i] = true;
  }

  for (auto i : graph.start()) {
    assert(i >= 0);
    assert(i < graph.numNodes());
    graphDP.start[i] = true;
  }

  for (int i = 0; i < graph.numNodes(); ++i) {
    graphDP.inArcOffset[i] = graph.numIn(i);
    graphDP.outArcOffset[i] = graph.numOut(i);
  }

  // Scan of offsets
  const int totalInArcs = prefixSumScan(graphDP.inArcOffset, false);
  const int totalOutArcs = prefixSumScan(graphDP.outArcOffset, false);
  assert(totalInArcs == totalOutArcs);
  assert(totalInArcs == graph.numArcs());

  for (int i = 0; i < graph.numNodes(); ++i) {
    int offset = graphDP.outArcOffset[i];

    for (auto j : graph.out(i)) {
      assert(j >= 0);
      assert(j < graph.numArcs());
      graphDP.outArcs[offset] = j;
      offset++;

      graphDP.ilabels[j] = graph.ilabel(j);
      graphDP.olabels[j] = graph.olabel(j);
      graphDP.srcNodes[j] = graph.srcNode(j);
      graphDP.dstNodes[j] = graph.dstNode(j);
      graphDP.weights[j] = graph.weight(j);
    }
  }

  for (int i = 0; i < graph.numNodes(); ++i) {
    int offset = graphDP.inArcOffset[i];

    for (auto j : graph.in(i)) {
      assert(j >= 0);
      assert(j < graph.numArcs());
      graphDP.inArcs[offset] = j;
      offset++;
    }
  }

  return graphDP;
}

// Convert from SOA to AOS
// The Graph is supposed to have no nodes and arcs and only supposed to have
// inputs set
// Assumption: nodes are numbered [0..graph.numNodes())
//           : arcs are numbered [0..graph.numArcs())
void convertFromDataParallel(const GraphDataParallel& graphDP, Graph& graph) {
  // Some sanity checks
  assert(graph.numArcs() == 0);
  assert(graph.numNodes() == 0);
  assert(graph.inputs().size() == 2);

  assert(graphDP.inArcOffset.size() > 0);
  assert(graphDP.inArcOffset.size() == graphDP.outArcOffset.size());
  assert(graphDP.inArcs.size() == graphDP.outArcs.size());
  assert(graphDP.inArcs.size() == graphDP.ilabels.size());
  assert(graphDP.ilabels.size() == graphDP.olabels.size());
  assert(graphDP.ilabels.size() == graphDP.srcNodes.size());
  assert(graphDP.ilabels.size() == graphDP.dstNodes.size());
  assert(graphDP.ilabels.size() == graphDP.weights.size());

  const size_t numNodes = graphDP.inArcOffset.size();
  const size_t numArcs = graphDP.inArcs.size();

  for (size_t i = 0; i < numNodes; ++i) {
    const int node = graph.addNode(graphDP.start[i], graphDP.accept[i]);
    assert(node == i);
  }

  for (size_t i = 0; i < numNodes; ++i) {
    const int start = graphDP.outArcOffset[i];
    const int end =
        (i == (numNodes - 1)) ? numArcs : graphDP.outArcOffset[i + 1];

    for (int j = start; j < end; ++j) {
      const int dstNode = graphDP.dstNodes[graphDP.outArcs[j]];
      const int ilabel = graphDP.ilabels[graphDP.outArcs[j]];
      const int olabel = graphDP.olabels[graphDP.outArcs[j]];
      const float weight = graphDP.weights[graphDP.outArcs[j]];

      auto newarc = graph.addArc(i, dstNode, ilabel, olabel, weight);
    }
  }
}

Graph compose(const Graph& first, const Graph& second) {
  GraphDataParallel graphDP1, graphDP2;
  // Convert from AOS to SOA
  graphDP1 = convertToDataParallel(first);
  graphDP2 = convertToDataParallel(second);

  //////////////////////////////////////////////////////////////////////////
  // Step 1: Data parallel findReachable
  //////////////////////////////////////////////////////////////////////////
  std::vector<bool> reachable(first.numNodes() * second.numNodes(), false);

  std::vector<bool> toExplore(first.numNodes() * second.numNodes(), false);
  std::vector<bool> epsilonMatched(first.numNodes() * second.numNodes(), false);

  const int numNodesFirst = first.numNodes();

  {
    std::vector<int> acceptDP1 = convertToNodes(graphDP1.accept);
    std::vector<int> acceptDP2 = convertToNodes(graphDP2.accept);

    for (auto f : acceptDP1) {
      for (auto s : acceptDP2) {
        toExplore[TwoDToOneDIndex(f, s, numNodesFirst)] = true;
        reachable[TwoDToOneDIndex(f, s, numNodesFirst)] = true;
      }
    }
  }

  // This is the outer control loop that would spawn DP kernels
  while (checkAnyTrue(toExplore)) {
    // Convert bits set in toExplore to node pairs
    auto toExploreNodePair = convertToNodePair(toExplore, numNodesFirst);

    // Reset so pristine state for next frontier to explore
    // No dependence between iterations
    std::fill(toExplore.begin(), toExplore.end(), false);
    std::fill(epsilonMatched.begin(), epsilonMatched.end(), false);

    std::vector<int> arcCrossProductOffset;
    std::vector<std::pair<int, int>> toExploreNumArcs;
    std::tie(arcCrossProductOffset, toExploreNumArcs) =
        calculateArcCrossProductOffset(
            toExploreNodePair, graphDP1, graphDP2, true);

    // If no arcs to process - we are done
    if (arcCrossProductOffset.empty()) {
      break;
    }

    const int totalArcs = prefixSumScan(arcCrossProductOffset, true);

    // No dependence between iterations. tid is thread-id
    // Only do non epsilon case for this kernel
    for (int tid = 0; tid < totalArcs; ++tid) {
      // Map tid to corresponding node and arc pair via search
      std::pair<int, int> nodePair;
      std::pair<int, int> arcPair;
      std::pair<bool, bool> checkEpsilonArcPair;
      bool isValid;
      std::tie(isValid, nodePair, arcPair, checkEpsilonArcPair) =
          computeNodeAndArcPair(
              tid, arcCrossProductOffset, toExploreNumArcs, toExploreNodePair);

      // Does this node pair match?
      if (isValid) {
        int inArcOffset = graphDP1.inArcOffset[nodePair.first];
        const int firstArcIdx = graphDP1.inArcs[inArcOffset + arcPair.first];

        inArcOffset = graphDP2.inArcOffset[nodePair.second];
        const int secondArcIdx = graphDP2.inArcs[inArcOffset + arcPair.second];

        if (graphDP1.olabels[firstArcIdx] == graphDP2.ilabels[secondArcIdx]) {
          const int idx = TwoDToOneDIndex(
              graphDP1.srcNodes[firstArcIdx],
              graphDP2.srcNodes[secondArcIdx],
              numNodesFirst);
          // idx may not be unique amongst all threads. In particular
          // if two pairs of arcs that have same olabel and ilabel then idx
          // won't be unique and this is a race but both would mark the
          // destination node as reachable
          if (!reachable[idx]) {
            toExplore[idx] = true;
          }
          reachable[idx] = true;

          // We track if any two arcs incoming to this pair of nodes matched
          // on epsilon
          if (graphDP1.olabels[firstArcIdx] == epsilon) {
            epsilonMatched[TwoDToOneDIndex(
                nodePair.first, nodePair.second, numNodesFirst)] = true;
          }
        }
      }
    }

    // No dependence between iterations. tid is thread-id
    // Do epsilon match case in this kernel launch
    for (int tid = 0; tid < totalArcs; ++tid) {
      // Map tid to corresponding node and arc pair via search
      std::pair<int, int> nodePair;
      std::pair<int, int> arcPair;
      std::pair<bool, bool> checkEpsilonArcPair;
      bool isValid;
      std::tie(isValid, nodePair, arcPair, checkEpsilonArcPair) =
          computeNodeAndArcPair(
              tid, arcCrossProductOffset, toExploreNumArcs, toExploreNodePair);
      const bool matched = epsilonMatched[TwoDToOneDIndex(
          nodePair.first, nodePair.second, numNodesFirst)];

      if (isValid && !matched) {
        int inArcOffset = graphDP1.inArcOffset[nodePair.first];
        const int firstArcIdx = graphDP1.inArcs[inArcOffset + arcPair.first];

        inArcOffset = graphDP2.inArcOffset[nodePair.second];
        const int secondArcIdx = graphDP2.inArcs[inArcOffset + arcPair.second];

        // Only valid for arcs incoming to node from first graph
        if (checkEpsilonArcPair.first &&
            (graphDP1.olabels[firstArcIdx] == epsilon)) {
          const int idx = TwoDToOneDIndex(
              graphDP1.srcNodes[firstArcIdx], nodePair.second, numNodesFirst);
          if (!reachable[idx]) {
            toExplore[idx] = true;
          }
          reachable[idx] = true;
        }

        // Only valid for arcs incoming to node from second graph
        if (checkEpsilonArcPair.second &&
            (graphDP2.ilabels[secondArcIdx] == epsilon)) {
          const int idx = TwoDToOneDIndex(
              nodePair.first, graphDP2.srcNodes[secondArcIdx], numNodesFirst);
          if (!reachable[idx]) {
            toExplore[idx] = true;
          }
          reachable[idx] = true;
        }
      }
    }
  } // end while for findReachable

  //////////////////////////////////////////////////////////////////////////
  // Step 2: Compute a) valid nodes in combined graph
  //                 b) Number of in and out arcs in combined graph
  // This information is used to generate offsets for nodes and arcs
  // in the combined graph
  //////////////////////////////////////////////////////////////////////////
  // Tracks the nodes that are going to be present in the combined graph
  std::vector<bool> newNodes(first.numNodes() * second.numNodes(), false);
  // Number of in and out arcs per node
  std::vector<int> numOutArcs(first.numNodes() * second.numNodes(), 0);
  std::vector<int> numInArcs(first.numNodes() * second.numNodes(), 0);

  std::fill(toExplore.begin(), toExplore.end(), false);

  {
    std::vector<int> startDP1 = convertToNodes(graphDP1.start);
    std::vector<int> startDP2 = convertToNodes(graphDP2.start);

    for (auto f : startDP1) {
      for (auto s : startDP2) {
        toExplore[TwoDToOneDIndex(f, s, numNodesFirst)] = true;
        newNodes[TwoDToOneDIndex(f, s, numNodesFirst)] = true;
      }
    }
  }

  // This is the outer control loop that would spawn DP kernels
  while (checkAnyTrue(toExplore)) {
    // Convert bits set in toExplore to node pairs
    auto toExploreNodePair = convertToNodePair(toExplore, numNodesFirst);

    // Reset to pristine state for next frontier to explore
    std::fill(toExplore.begin(), toExplore.end(), false);

    std::vector<int> arcCrossProductOffset;
    std::vector<std::pair<int, int>> toExploreNumArcs;
    std::tie(arcCrossProductOffset, toExploreNumArcs) =
        calculateArcCrossProductOffset(
            toExploreNodePair, graphDP1, graphDP2, false);

    // If no arcs to process we are done. This can happen if we have
    // reached a set of nodes with no outgoing arc
    if (arcCrossProductOffset.empty() == 0) {
      break;
    }

    const int totalArcs = prefixSumScan(arcCrossProductOffset, true);

    // No dependence between iterations
    for (int tid = 0; tid < totalArcs; ++tid) {
      // Map tid to corresponding node and arc pair
      // Search to find which node pair this tid will fall into
      std::pair<int, int> nodePair;
      std::pair<int, int> arcPair;
      std::pair<bool, bool> checkEpsilonArcPair;
      bool isValid;
      std::tie(isValid, nodePair, arcPair, checkEpsilonArcPair) =
          computeNodeAndArcPair(
              tid, arcCrossProductOffset, toExploreNumArcs, toExploreNodePair);

      if (isValid) {
        int outArcOffset = graphDP1.outArcOffset[nodePair.first];
        const int firstArcIdx = graphDP1.outArcs[outArcOffset + arcPair.first];

        outArcOffset = graphDP2.outArcOffset[nodePair.second];
        const int secondArcIdx =
            graphDP2.outArcs[outArcOffset + arcPair.second];

        // Does this node pair match?
        if (graphDP1.olabels[firstArcIdx] == graphDP2.ilabels[secondArcIdx]) {
          const int dstIdx = TwoDToOneDIndex(
              graphDP1.dstNodes[firstArcIdx],
              graphDP2.dstNodes[secondArcIdx],
              numNodesFirst);
          const int curIdx =
              TwoDToOneDIndex(nodePair.first, nodePair.second, numNodesFirst);
          calculateNumArcsAndNodesToExplore(
              curIdx,
              dstIdx,
              reachable,
              newNodes,
              toExplore,
              numOutArcs,
              numInArcs);
        }

        if (checkEpsilonArcPair.first &&
            (graphDP1.olabels[arcPair.first] == epsilon)) {
          const int dstIdx = TwoDToOneDIndex(
              graphDP1.dstNodes[firstArcIdx], nodePair.second, numNodesFirst);
          const int curIdx =
              TwoDToOneDIndex(nodePair.first, nodePair.second, numNodesFirst);

          calculateNumArcsAndNodesToExplore(
              curIdx,
              dstIdx,
              reachable,
              newNodes,
              toExplore,
              numOutArcs,
              numInArcs);
        }

        if (checkEpsilonArcPair.second &&
            (graphDP2.ilabels[arcPair.second] == epsilon)) {
          const int dstIdx = TwoDToOneDIndex(
              nodePair.first, graphDP2.dstNodes[secondArcIdx], numNodesFirst);
          const int curIdx =
              TwoDToOneDIndex(nodePair.first, nodePair.second, numNodesFirst);

          calculateNumArcsAndNodesToExplore(
              curIdx,
              dstIdx,
              reachable,
              newNodes,
              toExplore,
              numOutArcs,
              numInArcs);
        }
      }
    }
  }

  //////////////////////////////////////////////////////////////////////////
  // Step 3: Generate offsets for nodes and arcs in combined graph
  //////////////////////////////////////////////////////////////////////////
  // Generate offsets for nodes and arcs
  GraphDataParallel newGraphDP;

  // Convert bool array to int for prefix sum
  std::vector<int> newNodesOffset(newNodes.size(), 0);
  for (size_t i = 0; i < newNodes.size(); ++i) {
    if (newNodes[i]) {
      newNodesOffset[i] = 1;
    }
  }

  const int totalNodes = prefixSumScan(newNodesOffset, false);

  // Throw out all nodes with no in or out arcs
  std::tie(newGraphDP.inArcOffset, newGraphDP.outArcOffset) =
      removeUnreachableNodes(numInArcs, numOutArcs);

  // Check that number of nodes match
  assert(totalNodes == newGraphDP.inArcOffset.size());
  assert(newGraphDP.inArcOffset.size() == newGraphDP.outArcOffset.size());

  // Prefix sum to generate offsets
  const int totalInArcs = prefixSumScan(newGraphDP.inArcOffset, false);
  const int totalOutArcs = prefixSumScan(newGraphDP.outArcOffset, false);

  // Allocate space for start and accept nodes
  assert(newGraphDP.start.empty());
  assert(newGraphDP.accept.empty());
  newGraphDP.start.resize(totalNodes, false);
  newGraphDP.accept.resize(totalNodes, false);

  // This is the total number of arcs and they must be equal
  assert(totalInArcs == totalOutArcs);

  newGraphDP.inArcs.resize(totalInArcs);
  newGraphDP.outArcs.resize(totalOutArcs);
  newGraphDP.ilabels.resize(totalOutArcs);
  newGraphDP.olabels.resize(totalOutArcs);
  newGraphDP.srcNodes.resize(totalOutArcs);
  newGraphDP.dstNodes.resize(totalOutArcs);
  newGraphDP.weights.resize(totalOutArcs);

  // SOA for gradInfo
  std::pair<std::vector<int>, std::vector<int>> gradInfo;
  gradInfo.first.resize(totalOutArcs);
  gradInfo.second.resize(totalOutArcs);

  //////////////////////////////////////////////////////////////////////////
  // Step 4: Generate nodes and arcs in combined graph
  //////////////////////////////////////////////////////////////////////////
  std::fill(toExplore.begin(), toExplore.end(), false);
  std::vector<bool> newNodesVisited(
      first.numNodes() * second.numNodes(), false);

  {
    std::vector<int> startDP1 = convertToNodes(graphDP1.start);
    std::vector<int> startDP2 = convertToNodes(graphDP2.start);

    for (auto f : startDP1) {
      for (auto s : startDP2) {
        const int nodeIdx = TwoDToOneDIndex(f, s, numNodesFirst);
        toExplore[nodeIdx] = true;
        newNodesVisited[nodeIdx] = true;
        newGraphDP.start[newNodesOffset[nodeIdx]] = true;
        newGraphDP.accept[newNodesOffset[nodeIdx]] =
            graphDP1.accept[f] && graphDP1.accept[s];
      }
    }
  }

  // This is the outer control loop that would spawn DP kernels
  while (checkAnyTrue(toExplore)) {
    // Convert bits set in toExplore to node pairs
    auto toExploreNodePair = convertToNodePair(toExplore, numNodesFirst);

    // Reset so pristine state for next frontier to explore
    // No dependence between iterations
    std::fill(toExplore.begin(), toExplore.end(), false);

    std::vector<int> arcCrossProductOffset;
    std::vector<std::pair<int, int>> toExploreNumArcs;
    std::tie(arcCrossProductOffset, toExploreNumArcs) =
        calculateArcCrossProductOffset(
            toExploreNodePair, graphDP1, graphDP2, false);

    // If no arcs to process we are done
    if (arcCrossProductOffset.size() == 0) {
      break;
    }

    const int totalArcs = prefixSumScan(arcCrossProductOffset, true);

    // No dependence between iterations
    for (int tid = 0; tid < totalArcs; ++tid) {
      // Map tid to corresponding node and arc pair
      // Search to find which node pair this tid will fall into
      std::pair<int, int> srcNodePair;
      std::pair<int, int> arcPair;
      std::pair<bool, bool> checkEpsilonArcPair;
      bool isValid;
      std::tie(isValid, srcNodePair, arcPair, checkEpsilonArcPair) =
          computeNodeAndArcPair(
              tid, arcCrossProductOffset, toExploreNumArcs, toExploreNodePair);

      if (isValid) {
        int outArcOffset = graphDP1.outArcOffset[srcNodePair.first];
        const int firstArcIdx = graphDP1.outArcs[outArcOffset + arcPair.first];

        outArcOffset = graphDP2.outArcOffset[srcNodePair.second];
        const int secondArcIdx =
            graphDP2.outArcs[outArcOffset + arcPair.second];

        std::pair<int, int> dstNodePair = std::make_pair(
            graphDP1.dstNodes[firstArcIdx], graphDP2.dstNodes[secondArcIdx]);

        // Does this node pair match?
        if (graphDP1.olabels[firstArcIdx] == graphDP2.ilabels[secondArcIdx]) {
          const int dstIdx = TwoDToOneDIndex(
              dstNodePair.first, dstNodePair.second, numNodesFirst);
          const int curIdx = TwoDToOneDIndex(
              srcNodePair.first, srcNodePair.second, numNodesFirst);

          std::pair<bool, bool> srcNodeStartAndAccept;
          std::pair<bool, bool> dstNodeStartAndAccept;

          std::tie(srcNodeStartAndAccept, dstNodeStartAndAccept) =
              getStartAndAccept(graphDP1, graphDP2, srcNodePair, dstNodePair);

          generateCombinedGraphNodesAndArcs(
              dstIdx,
              curIdx,
              std::make_pair(firstArcIdx, secondArcIdx),
              reachable,
              newNodesOffset,
              newNodesVisited,
              toExplore,
              gradInfo,
              newGraphDP,
              srcNodeStartAndAccept,
              dstNodeStartAndAccept,
              graphDP1.ilabels[firstArcIdx],
              graphDP2.olabels[secondArcIdx],
              graphDP1.weights[firstArcIdx] + graphDP2.weights[secondArcIdx]);
        }

        // The epsilon matches
        if (checkEpsilonArcPair.first &&
            (graphDP1.olabels[firstArcIdx] == epsilon)) {
          const int dstIdx = TwoDToOneDIndex(
              dstNodePair.first, srcNodePair.second, numNodesFirst);
          const int curIdx = TwoDToOneDIndex(
              srcNodePair.first, srcNodePair.second, numNodesFirst);

          std::pair<bool, bool> srcNodeStartAndAccept;
          std::pair<bool, bool> dstNodeStartAndAccept;

          std::tie(srcNodeStartAndAccept, dstNodeStartAndAccept) =
              getStartAndAccept(graphDP1, graphDP2, srcNodePair, dstNodePair);

          generateCombinedGraphNodesAndArcs(
              dstIdx,
              curIdx,
              std::make_pair(firstArcIdx, -1),
              reachable,
              newNodesOffset,
              newNodesVisited,
              toExplore,
              gradInfo,
              newGraphDP,
              srcNodeStartAndAccept,
              dstNodeStartAndAccept,
              graphDP1.ilabels[firstArcIdx],
              epsilon,
              graphDP1.weights[firstArcIdx]);
        }

        // The epsilon matches
        if (checkEpsilonArcPair.second &&
            (graphDP2.ilabels[secondArcIdx] == epsilon)) {
          const int dstIdx = TwoDToOneDIndex(
              srcNodePair.first, dstNodePair.second, numNodesFirst);
          const int curIdx = TwoDToOneDIndex(
              srcNodePair.first, srcNodePair.second, numNodesFirst);

          std::pair<bool, bool> srcNodeStartAndAccept;
          std::pair<bool, bool> dstNodeStartAndAccept;

          std::tie(srcNodeStartAndAccept, dstNodeStartAndAccept) =
              getStartAndAccept(graphDP1, graphDP2, srcNodePair, dstNodePair);

          generateCombinedGraphNodesAndArcs(
              dstIdx,
              curIdx,
              std::make_pair(-1, secondArcIdx),
              reachable,
              newNodesOffset,
              newNodesVisited,
              toExplore,
              gradInfo,
              newGraphDP,
              srcNodeStartAndAccept,
              dstNodeStartAndAccept,
              epsilon,
              graphDP2.olabels[secondArcIdx],
              graphDP2.weights[secondArcIdx]);
        }
      }
    }
  }

  // Convert back before returning
  Graph nGraph(nullptr, {first, second});
  convertFromDataParallel(newGraphDP, nGraph);
  return nGraph;
}

} // namespace dataparallel
} // namespace detail
} // namespace gtn<|MERGE_RESOLUTION|>--- conflicted
+++ resolved
@@ -199,7 +199,6 @@
         ngraph);
 
     if (isReachable) {
-<<<<<<< HEAD
       // The edge with this corresponding gradInfo index in the composed graph
       // corresponds to index i in the first/second graph. Wlog, if advancing
       // along an epsilon edge in the first graph, shouldn't have the gradient
@@ -209,12 +208,6 @@
         gradInfo.emplace_back(-1, i);
       } else {
         gradInfo.emplace_back(i, -1);
-=======
-      if (secondOrFirst) {
-        gradInfo.emplace_back(i, -1);
-      } else {
-        gradInfo.emplace_back(-1, i);
->>>>>>> 0af5b137
       }
     }
   }
@@ -511,941 +504,4 @@
 }
 
 } // namespace detail
-} // namespace gtn
-
-namespace gtn {
-namespace detail {
-namespace dataparallel {
-// Change AOS to SOA
-struct GraphDataParallel {
-  // True if a node is accept or start, false otherwise
-  std::vector<bool> accept;
-  std::vector<bool> start;
-
-  // One value per node - i-th value corresponds to i-th node
-  // Last element is the total number of arcs, so that
-  // each element and its neighbor forms a range
-  std::vector<int> inArcOffset;
-  std::vector<int> outArcOffset;
-
-  // One value per arc
-  std::vector<int> inArcs;
-  std::vector<int> outArcs;
-
-  // One value per arc
-  // i-th value corresponds to i-th arc
-  std::vector<int> ilabels;
-  std::vector<int> olabels;
-  std::vector<int> srcNodes;
-  std::vector<int> dstNodes;
-  std::vector<float> weights;
-};
-
-namespace {
-// Exclusive/Inclusive prefix sum. The returned vector
-// has one more element
-int prefixSumScan(std::vector<int>& input, bool appendSum) {
-  int sum = 0;
-  for (size_t i = 0; i < input.size(); ++i) {
-    auto count = input[i];
-    input[i] = sum;
-    sum += count;
-  }
-  if (appendSum) {
-    input.push_back(sum);
-  }
-
-  return sum;
-}
-
-// Remove all nodes that have 0 in and out arcs - these nodes are unreachable
-// This is essentially a stream compact
-std::tuple<std::vector<int>, std::vector<int>> removeUnreachableNodes(
-    const std::vector<int>& numInArcs,
-    const std::vector<int>& numOutArcs) {
-  std::vector<int> outputInArcs;
-  std::vector<int> outputOutArcs;
-
-  assert(numInArcs.size() == numOutArcs.size());
-
-  for (size_t i = 0; i < numInArcs.size(); ++i) {
-    if ((numInArcs[i] != 0) || (numOutArcs[i] != 0)) {
-      outputInArcs.push_back(numInArcs[i]);
-      outputOutArcs.push_back(numOutArcs[i]);
-    }
-  }
-
-  assert(outputInArcs.size() == outputOutArcs.size());
-  return std::make_tuple(outputInArcs, outputOutArcs);
-}
-
-// TODO: Duplicate - should be removed
-inline int TwoDToOneDIndex(int n1, int n2, int n1Extent) {
-  assert(n1 < n1Extent);
-  return n1 + n2 * n1Extent;
-}
-
-inline std::pair<int, int> OneDToTwoDIndex(int n, int n1Extent) {
-  assert(n1Extent > 0);
-  const int n2 = n / n1Extent;
-  const int n1 = n % n1Extent;
-  return std::make_pair(n1, n2);
-}
-
-bool checkAnyTrue(const std::vector<bool>& flags) {
-  for (auto i : flags) {
-    if (i == true) {
-      return i;
-    }
-  }
-  return false;
-}
-
-// Map thread id to corresponding node and arc pair
-// Also map thread id to two flags checkEpsilonArcPair.first,
-// checkEpsilonArcPair.second When checkEpsilonArcPair.first is set,
-// corresponding tid will check for arcs with epsilon arcs in the node from
-// first graph Same logic happens for checkEpsilonArcPair.second Search to find
-// which node pair this tid will fall into Linear search for now
-// (arcCrossProductOffset is sorted by definition)
-std::
-    tuple<bool, std::pair<int, int>, std::pair<int, int>, std::pair<bool, bool>>
-    computeNodeAndArcPair(
-        int tid,
-        const std::vector<int>& arcCrossProductOffset,
-        const std::vector<std::pair<int, int>>& toExploreNumArcs,
-        const std::vector<std::pair<int, int>>& toExploreNodePair) {
-  std::pair<int, int> nodePair;
-  std::pair<int, int> arcPair;
-  std::pair<bool, bool> checkEpsilonArcPair = std::make_pair(false, false);
-  bool isValid = false;
-
-  // There should be at least two values to form a range
-  assert(arcCrossProductOffset.size() >= 2);
-
-  for (size_t i = 0; i < arcCrossProductOffset.size() - 1; ++i) {
-    const int lVal = arcCrossProductOffset[i];
-    const int rVal = arcCrossProductOffset[i + 1];
-
-    if ((lVal <= tid) && (tid < rVal)) {
-      isValid = true;
-      nodePair = toExploreNodePair[i];
-
-      // The range of idx is from
-      // [0, toExploreNumArcs[i].first * toExploreNumArcs[i].second)
-      const int idx = tid - lVal;
-      const int numArcs =
-          arcCrossProductOffset[i + 1] - arcCrossProductOffset[i];
-
-      assert(idx >= 0);
-      assert(idx < numArcs);
-      assert(numArcs == (toExploreNumArcs[i].first * toExploreNumArcs[i].second));
-
-      // We map the tids to 2D grid where the
-      // x-axis is toExploreNumArcs[i].first (row)
-      // y-axis is toExploreNumArcs[i].second (column)
-      arcPair = OneDToTwoDIndex(idx, toExploreNumArcs[i].first);
-
-      // Pick the tids from the first row since we need only one
-      // tid per arc of the node from the first graph to check for
-      // epsilon
-      if (idx < toExploreNumArcs[i].first) {
-        checkEpsilonArcPair.first = true;
-      }
-
-      // Pick the tids from the first column since we need only one
-      // tid per arc of the node from the first graph to check for
-      // epsilon
-      if (idx % toExploreNumArcs[i].first == 0) {
-        checkEpsilonArcPair.second = true;
-      }
-
-      break;
-    }
-  }
-
-  return std::make_tuple(isValid, nodePair, arcPair, checkEpsilonArcPair);
-}
-
-// Takes a pair of nodes, where each member of pair comes from a different
-// graph and calculate a vector of number of arcs in the cross product of
-// arcs outgoing from each pair.
-// This should be a kernel call
-std::tuple<std::vector<int>, std::vector<std::pair<int, int>>>
-calculateArcCrossProductOffset(
-    const std::vector<std::pair<int, int>>& toExploreNodePair,
-    const GraphDataParallel& graphDP1,
-    const GraphDataParallel& graphDP2,
-    bool inOrOutArc) {
-  std::vector<std::pair<int, int>> toExploreNumArcs(toExploreNodePair.size());
-  std::vector<int> arcCrossProductOffset(toExploreNodePair.size());
-
-  // No dependence between iterations
-  for (size_t i = 0; i < toExploreNodePair.size(); ++i) {
-    int node = toExploreNodePair[i].first;
-    // Special case if it is the last node. Then the offset becomes
-    // the number of arcs
-    int inArcOffset = ((node + 1) == graphDP1.inArcOffset.size())
-        ? graphDP1.inArcs.size()
-        : graphDP1.inArcOffset[node + 1];
-    int outArcOffset = ((node + 1) == graphDP1.outArcOffset.size())
-        ? graphDP1.outArcs.size()
-        : graphDP1.outArcOffset[node + 1];
-
-    const int numArcsFirst = inOrOutArc
-        ? inArcOffset - graphDP1.inArcOffset[node]
-        : outArcOffset - graphDP1.outArcOffset[node];
-
-    node = toExploreNodePair[i].second;
-    // Special case if it is the last node. Then the offset becomes
-    // the number of arcs
-    inArcOffset = ((node + 1) == graphDP2.inArcOffset.size())
-        ? graphDP2.inArcs.size()
-        : graphDP2.inArcOffset[node + 1];
-    outArcOffset = ((node + 1) == graphDP2.outArcOffset.size())
-        ? graphDP2.outArcs.size()
-        : graphDP2.outArcOffset[node + 1];
-
-    const int numArcsSecond = inOrOutArc
-        ? inArcOffset - graphDP2.inArcOffset[node]
-        : outArcOffset - graphDP2.outArcOffset[node];
-
-    toExploreNumArcs[i] = std::make_pair(numArcsFirst, numArcsSecond);
-    arcCrossProductOffset[i] = numArcsFirst * numArcsSecond;
-  }
-
-  return std::make_tuple(arcCrossProductOffset, toExploreNumArcs);
-}
-
-// This function needs to be thread safe since multiple threads can
-// can call it and they will overlap on curIdx and dstIdx
-void calculateNumArcsAndNodesToExplore(
-    int curIdx,
-    int dstIdx,
-    const std::vector<bool>& reachable,
-    std::vector<bool>& newNodes,
-    std::vector<bool>& toExplore,
-    std::vector<int>& numOutArcs,
-    std::vector<int>& numInArcs) {
-  if (reachable[dstIdx]) {
-    // Atomic test and set for newNodes
-    if (!newNodes[dstIdx]) {
-      newNodes[dstIdx] = true;
-      toExplore[dstIdx] = true;
-    }
-
-    // These are atomic increments
-    numOutArcs[curIdx]++;
-    numInArcs[dstIdx]++;
-  }
-}
-
-// This function needs to be thread safe since multiple threads can
-// can call it
-void generateCombinedGraphNodesAndArcs(
-    int dstIdx,
-    int curIdx,
-    const std::pair<int, int>& arcPair,
-    const std::vector<bool>& reachable,
-    const std::vector<int>& newNodesOffset,
-    std::vector<bool>& newNodesVisited,
-    std::vector<bool>& toExplore,
-    std::pair<std::vector<int>, std::vector<int>>& gradInfo,
-    GraphDataParallel& newGraphDP,
-    std::pair<bool, bool> srcNodeStartAndAccept,
-    std::pair<bool, bool> dstNodeStartAndAccept,
-    int ilabel,
-    int olabel,
-    int weight) {
-  if (reachable[dstIdx]) {
-    // Atomic test and set for newNodesVisited
-    if (!newNodesVisited[dstIdx]) {
-      newNodesVisited[dstIdx] = true;
-      toExplore[dstIdx] = true;
-    }
-
-    // Set accept and start nodes
-    // I think I only need it for dst nodes and src nodes
-    // Note: Multiple threads can have the same dstIdx and write to the same
-    //       location and collide. This _should_ be fine since they are going
-    //       to write the same value
-    newGraphDP.start[newNodesOffset[dstIdx]] = dstNodeStartAndAccept.first;
-    newGraphDP.accept[newNodesOffset[dstIdx]] = dstNodeStartAndAccept.second;
-
-    // Both of these increments are atomic
-    int inArcIdx = newGraphDP.inArcOffset[newNodesOffset[dstIdx]]++;
-    int outArcIdx = newGraphDP.outArcOffset[newNodesOffset[curIdx]]++;
-
-    // outArcIdx is also the arc identifier
-    newGraphDP.outArcs[outArcIdx] = outArcIdx;
-    newGraphDP.inArcs[inArcIdx] = outArcIdx;
-
-    // Fill in everything else for this arc
-    newGraphDP.ilabels[outArcIdx] = ilabel;
-    newGraphDP.olabels[outArcIdx] = olabel;
-    newGraphDP.srcNodes[outArcIdx] = newNodesOffset[curIdx];
-    newGraphDP.dstNodes[outArcIdx] = newNodesOffset[dstIdx];
-    newGraphDP.weights[outArcIdx] = weight;
-
-    gradInfo.first[outArcIdx] = arcPair.first;
-    gradInfo.second[outArcIdx] = arcPair.second;
-  }
-}
-
-// Convert bool array two pairs for true flags
-std::vector<std::pair<int, int>> convertToNodePair(
-    const std::vector<bool>& flags,
-    int extent) {
-  std::vector<std::pair<int, int>> toExploreNodePair;
-  for (size_t i = 0; i < flags.size(); ++i) {
-    if (flags[i] == true) {
-      toExploreNodePair.push_back(OneDToTwoDIndex(i, extent));
-    }
-  }
-
-  return toExploreNodePair;
-}
-
-// Takes a bool array with flags set for nodes to pick and returns
-// an array with indices that were set as true
-std::vector<int> convertToNodes(const std::vector<bool>& flags) {
-  std::vector<int> nodes;
-
-  for (size_t i = 0; i < flags.size(); ++i) {
-    if (flags[i]) {
-      nodes.push_back(i);
-    }
-  }
-
-  return nodes;
-}
-
-std::tuple<std::pair<bool, bool>, std::pair<bool, bool>> getStartAndAccept(
-    const GraphDataParallel& graphDP1,
-    const GraphDataParallel& graphDP2,
-    const std::pair<int, int>& srcNodePair,
-    const std::pair<int, int>& dstNodePair) {
-  const std::pair<bool, bool> srcNodeStartAndAccept = std::make_pair(
-      graphDP1.start[srcNodePair.first] && graphDP2.start[srcNodePair.second],
-      graphDP1.accept[srcNodePair.first] &&
-          graphDP2.accept[srcNodePair.second]);
-
-  const std::pair<bool, bool> dstNodeStartAndAccept = std::make_pair(
-      graphDP1.start[dstNodePair.first] && graphDP2.start[dstNodePair.second],
-      graphDP1.accept[dstNodePair.first] &&
-          graphDP2.accept[dstNodePair.second]);
-
-  return std::make_tuple(srcNodeStartAndAccept, dstNodeStartAndAccept);
-}
-
-} // namespace
-
-// Convert from AOS to SOA
-// Assumption: nodes are numbered [0..graph.numNodes())
-//           : arcs are numbered [0..graph.numArcs())
-GraphDataParallel convertToDataParallel(const Graph& graph) {
-  GraphDataParallel graphDP;
-
-  assert(graphDP.accept.empty());
-  assert(graphDP.start.empty());
-
-  // Safe since sizes are asserted to 0
-  graphDP.accept.resize(graph.numNodes(), false);
-  graphDP.start.resize(graph.numNodes(), false);
-
-  graphDP.inArcOffset.resize(graph.numNodes());
-  graphDP.outArcOffset.resize(graph.numNodes());
-
-  graphDP.inArcs.resize(graph.numArcs());
-  graphDP.outArcs.resize(graph.numArcs());
-
-  graphDP.ilabels.resize(graph.numArcs());
-  graphDP.olabels.resize(graph.numArcs());
-  graphDP.srcNodes.resize(graph.numArcs());
-  graphDP.dstNodes.resize(graph.numArcs());
-  graphDP.weights.resize(graph.numArcs());
-
-  for (auto i : graph.accept()) {
-    assert(i >= 0);
-    assert(i < graph.numNodes());
-    graphDP.accept[i] = true;
-  }
-
-  for (auto i : graph.start()) {
-    assert(i >= 0);
-    assert(i < graph.numNodes());
-    graphDP.start[i] = true;
-  }
-
-  for (int i = 0; i < graph.numNodes(); ++i) {
-    graphDP.inArcOffset[i] = graph.numIn(i);
-    graphDP.outArcOffset[i] = graph.numOut(i);
-  }
-
-  // Scan of offsets
-  const int totalInArcs = prefixSumScan(graphDP.inArcOffset, false);
-  const int totalOutArcs = prefixSumScan(graphDP.outArcOffset, false);
-  assert(totalInArcs == totalOutArcs);
-  assert(totalInArcs == graph.numArcs());
-
-  for (int i = 0; i < graph.numNodes(); ++i) {
-    int offset = graphDP.outArcOffset[i];
-
-    for (auto j : graph.out(i)) {
-      assert(j >= 0);
-      assert(j < graph.numArcs());
-      graphDP.outArcs[offset] = j;
-      offset++;
-
-      graphDP.ilabels[j] = graph.ilabel(j);
-      graphDP.olabels[j] = graph.olabel(j);
-      graphDP.srcNodes[j] = graph.srcNode(j);
-      graphDP.dstNodes[j] = graph.dstNode(j);
-      graphDP.weights[j] = graph.weight(j);
-    }
-  }
-
-  for (int i = 0; i < graph.numNodes(); ++i) {
-    int offset = graphDP.inArcOffset[i];
-
-    for (auto j : graph.in(i)) {
-      assert(j >= 0);
-      assert(j < graph.numArcs());
-      graphDP.inArcs[offset] = j;
-      offset++;
-    }
-  }
-
-  return graphDP;
-}
-
-// Convert from SOA to AOS
-// The Graph is supposed to have no nodes and arcs and only supposed to have
-// inputs set
-// Assumption: nodes are numbered [0..graph.numNodes())
-//           : arcs are numbered [0..graph.numArcs())
-void convertFromDataParallel(const GraphDataParallel& graphDP, Graph& graph) {
-  // Some sanity checks
-  assert(graph.numArcs() == 0);
-  assert(graph.numNodes() == 0);
-  assert(graph.inputs().size() == 2);
-
-  assert(graphDP.inArcOffset.size() > 0);
-  assert(graphDP.inArcOffset.size() == graphDP.outArcOffset.size());
-  assert(graphDP.inArcs.size() == graphDP.outArcs.size());
-  assert(graphDP.inArcs.size() == graphDP.ilabels.size());
-  assert(graphDP.ilabels.size() == graphDP.olabels.size());
-  assert(graphDP.ilabels.size() == graphDP.srcNodes.size());
-  assert(graphDP.ilabels.size() == graphDP.dstNodes.size());
-  assert(graphDP.ilabels.size() == graphDP.weights.size());
-
-  const size_t numNodes = graphDP.inArcOffset.size();
-  const size_t numArcs = graphDP.inArcs.size();
-
-  for (size_t i = 0; i < numNodes; ++i) {
-    const int node = graph.addNode(graphDP.start[i], graphDP.accept[i]);
-    assert(node == i);
-  }
-
-  for (size_t i = 0; i < numNodes; ++i) {
-    const int start = graphDP.outArcOffset[i];
-    const int end =
-        (i == (numNodes - 1)) ? numArcs : graphDP.outArcOffset[i + 1];
-
-    for (int j = start; j < end; ++j) {
-      const int dstNode = graphDP.dstNodes[graphDP.outArcs[j]];
-      const int ilabel = graphDP.ilabels[graphDP.outArcs[j]];
-      const int olabel = graphDP.olabels[graphDP.outArcs[j]];
-      const float weight = graphDP.weights[graphDP.outArcs[j]];
-
-      auto newarc = graph.addArc(i, dstNode, ilabel, olabel, weight);
-    }
-  }
-}
-
-Graph compose(const Graph& first, const Graph& second) {
-  GraphDataParallel graphDP1, graphDP2;
-  // Convert from AOS to SOA
-  graphDP1 = convertToDataParallel(first);
-  graphDP2 = convertToDataParallel(second);
-
-  //////////////////////////////////////////////////////////////////////////
-  // Step 1: Data parallel findReachable
-  //////////////////////////////////////////////////////////////////////////
-  std::vector<bool> reachable(first.numNodes() * second.numNodes(), false);
-
-  std::vector<bool> toExplore(first.numNodes() * second.numNodes(), false);
-  std::vector<bool> epsilonMatched(first.numNodes() * second.numNodes(), false);
-
-  const int numNodesFirst = first.numNodes();
-
-  {
-    std::vector<int> acceptDP1 = convertToNodes(graphDP1.accept);
-    std::vector<int> acceptDP2 = convertToNodes(graphDP2.accept);
-
-    for (auto f : acceptDP1) {
-      for (auto s : acceptDP2) {
-        toExplore[TwoDToOneDIndex(f, s, numNodesFirst)] = true;
-        reachable[TwoDToOneDIndex(f, s, numNodesFirst)] = true;
-      }
-    }
-  }
-
-  // This is the outer control loop that would spawn DP kernels
-  while (checkAnyTrue(toExplore)) {
-    // Convert bits set in toExplore to node pairs
-    auto toExploreNodePair = convertToNodePair(toExplore, numNodesFirst);
-
-    // Reset so pristine state for next frontier to explore
-    // No dependence between iterations
-    std::fill(toExplore.begin(), toExplore.end(), false);
-    std::fill(epsilonMatched.begin(), epsilonMatched.end(), false);
-
-    std::vector<int> arcCrossProductOffset;
-    std::vector<std::pair<int, int>> toExploreNumArcs;
-    std::tie(arcCrossProductOffset, toExploreNumArcs) =
-        calculateArcCrossProductOffset(
-            toExploreNodePair, graphDP1, graphDP2, true);
-
-    // If no arcs to process - we are done
-    if (arcCrossProductOffset.empty()) {
-      break;
-    }
-
-    const int totalArcs = prefixSumScan(arcCrossProductOffset, true);
-
-    // No dependence between iterations. tid is thread-id
-    // Only do non epsilon case for this kernel
-    for (int tid = 0; tid < totalArcs; ++tid) {
-      // Map tid to corresponding node and arc pair via search
-      std::pair<int, int> nodePair;
-      std::pair<int, int> arcPair;
-      std::pair<bool, bool> checkEpsilonArcPair;
-      bool isValid;
-      std::tie(isValid, nodePair, arcPair, checkEpsilonArcPair) =
-          computeNodeAndArcPair(
-              tid, arcCrossProductOffset, toExploreNumArcs, toExploreNodePair);
-
-      // Does this node pair match?
-      if (isValid) {
-        int inArcOffset = graphDP1.inArcOffset[nodePair.first];
-        const int firstArcIdx = graphDP1.inArcs[inArcOffset + arcPair.first];
-
-        inArcOffset = graphDP2.inArcOffset[nodePair.second];
-        const int secondArcIdx = graphDP2.inArcs[inArcOffset + arcPair.second];
-
-        if (graphDP1.olabels[firstArcIdx] == graphDP2.ilabels[secondArcIdx]) {
-          const int idx = TwoDToOneDIndex(
-              graphDP1.srcNodes[firstArcIdx],
-              graphDP2.srcNodes[secondArcIdx],
-              numNodesFirst);
-          // idx may not be unique amongst all threads. In particular
-          // if two pairs of arcs that have same olabel and ilabel then idx
-          // won't be unique and this is a race but both would mark the
-          // destination node as reachable
-          if (!reachable[idx]) {
-            toExplore[idx] = true;
-          }
-          reachable[idx] = true;
-
-          // We track if any two arcs incoming to this pair of nodes matched
-          // on epsilon
-          if (graphDP1.olabels[firstArcIdx] == epsilon) {
-            epsilonMatched[TwoDToOneDIndex(
-                nodePair.first, nodePair.second, numNodesFirst)] = true;
-          }
-        }
-      }
-    }
-
-    // No dependence between iterations. tid is thread-id
-    // Do epsilon match case in this kernel launch
-    for (int tid = 0; tid < totalArcs; ++tid) {
-      // Map tid to corresponding node and arc pair via search
-      std::pair<int, int> nodePair;
-      std::pair<int, int> arcPair;
-      std::pair<bool, bool> checkEpsilonArcPair;
-      bool isValid;
-      std::tie(isValid, nodePair, arcPair, checkEpsilonArcPair) =
-          computeNodeAndArcPair(
-              tid, arcCrossProductOffset, toExploreNumArcs, toExploreNodePair);
-      const bool matched = epsilonMatched[TwoDToOneDIndex(
-          nodePair.first, nodePair.second, numNodesFirst)];
-
-      if (isValid && !matched) {
-        int inArcOffset = graphDP1.inArcOffset[nodePair.first];
-        const int firstArcIdx = graphDP1.inArcs[inArcOffset + arcPair.first];
-
-        inArcOffset = graphDP2.inArcOffset[nodePair.second];
-        const int secondArcIdx = graphDP2.inArcs[inArcOffset + arcPair.second];
-
-        // Only valid for arcs incoming to node from first graph
-        if (checkEpsilonArcPair.first &&
-            (graphDP1.olabels[firstArcIdx] == epsilon)) {
-          const int idx = TwoDToOneDIndex(
-              graphDP1.srcNodes[firstArcIdx], nodePair.second, numNodesFirst);
-          if (!reachable[idx]) {
-            toExplore[idx] = true;
-          }
-          reachable[idx] = true;
-        }
-
-        // Only valid for arcs incoming to node from second graph
-        if (checkEpsilonArcPair.second &&
-            (graphDP2.ilabels[secondArcIdx] == epsilon)) {
-          const int idx = TwoDToOneDIndex(
-              nodePair.first, graphDP2.srcNodes[secondArcIdx], numNodesFirst);
-          if (!reachable[idx]) {
-            toExplore[idx] = true;
-          }
-          reachable[idx] = true;
-        }
-      }
-    }
-  } // end while for findReachable
-
-  //////////////////////////////////////////////////////////////////////////
-  // Step 2: Compute a) valid nodes in combined graph
-  //                 b) Number of in and out arcs in combined graph
-  // This information is used to generate offsets for nodes and arcs
-  // in the combined graph
-  //////////////////////////////////////////////////////////////////////////
-  // Tracks the nodes that are going to be present in the combined graph
-  std::vector<bool> newNodes(first.numNodes() * second.numNodes(), false);
-  // Number of in and out arcs per node
-  std::vector<int> numOutArcs(first.numNodes() * second.numNodes(), 0);
-  std::vector<int> numInArcs(first.numNodes() * second.numNodes(), 0);
-
-  std::fill(toExplore.begin(), toExplore.end(), false);
-
-  {
-    std::vector<int> startDP1 = convertToNodes(graphDP1.start);
-    std::vector<int> startDP2 = convertToNodes(graphDP2.start);
-
-    for (auto f : startDP1) {
-      for (auto s : startDP2) {
-        toExplore[TwoDToOneDIndex(f, s, numNodesFirst)] = true;
-        newNodes[TwoDToOneDIndex(f, s, numNodesFirst)] = true;
-      }
-    }
-  }
-
-  // This is the outer control loop that would spawn DP kernels
-  while (checkAnyTrue(toExplore)) {
-    // Convert bits set in toExplore to node pairs
-    auto toExploreNodePair = convertToNodePair(toExplore, numNodesFirst);
-
-    // Reset to pristine state for next frontier to explore
-    std::fill(toExplore.begin(), toExplore.end(), false);
-
-    std::vector<int> arcCrossProductOffset;
-    std::vector<std::pair<int, int>> toExploreNumArcs;
-    std::tie(arcCrossProductOffset, toExploreNumArcs) =
-        calculateArcCrossProductOffset(
-            toExploreNodePair, graphDP1, graphDP2, false);
-
-    // If no arcs to process we are done. This can happen if we have
-    // reached a set of nodes with no outgoing arc
-    if (arcCrossProductOffset.empty() == 0) {
-      break;
-    }
-
-    const int totalArcs = prefixSumScan(arcCrossProductOffset, true);
-
-    // No dependence between iterations
-    for (int tid = 0; tid < totalArcs; ++tid) {
-      // Map tid to corresponding node and arc pair
-      // Search to find which node pair this tid will fall into
-      std::pair<int, int> nodePair;
-      std::pair<int, int> arcPair;
-      std::pair<bool, bool> checkEpsilonArcPair;
-      bool isValid;
-      std::tie(isValid, nodePair, arcPair, checkEpsilonArcPair) =
-          computeNodeAndArcPair(
-              tid, arcCrossProductOffset, toExploreNumArcs, toExploreNodePair);
-
-      if (isValid) {
-        int outArcOffset = graphDP1.outArcOffset[nodePair.first];
-        const int firstArcIdx = graphDP1.outArcs[outArcOffset + arcPair.first];
-
-        outArcOffset = graphDP2.outArcOffset[nodePair.second];
-        const int secondArcIdx =
-            graphDP2.outArcs[outArcOffset + arcPair.second];
-
-        // Does this node pair match?
-        if (graphDP1.olabels[firstArcIdx] == graphDP2.ilabels[secondArcIdx]) {
-          const int dstIdx = TwoDToOneDIndex(
-              graphDP1.dstNodes[firstArcIdx],
-              graphDP2.dstNodes[secondArcIdx],
-              numNodesFirst);
-          const int curIdx =
-              TwoDToOneDIndex(nodePair.first, nodePair.second, numNodesFirst);
-          calculateNumArcsAndNodesToExplore(
-              curIdx,
-              dstIdx,
-              reachable,
-              newNodes,
-              toExplore,
-              numOutArcs,
-              numInArcs);
-        }
-
-        if (checkEpsilonArcPair.first &&
-            (graphDP1.olabels[arcPair.first] == epsilon)) {
-          const int dstIdx = TwoDToOneDIndex(
-              graphDP1.dstNodes[firstArcIdx], nodePair.second, numNodesFirst);
-          const int curIdx =
-              TwoDToOneDIndex(nodePair.first, nodePair.second, numNodesFirst);
-
-          calculateNumArcsAndNodesToExplore(
-              curIdx,
-              dstIdx,
-              reachable,
-              newNodes,
-              toExplore,
-              numOutArcs,
-              numInArcs);
-        }
-
-        if (checkEpsilonArcPair.second &&
-            (graphDP2.ilabels[arcPair.second] == epsilon)) {
-          const int dstIdx = TwoDToOneDIndex(
-              nodePair.first, graphDP2.dstNodes[secondArcIdx], numNodesFirst);
-          const int curIdx =
-              TwoDToOneDIndex(nodePair.first, nodePair.second, numNodesFirst);
-
-          calculateNumArcsAndNodesToExplore(
-              curIdx,
-              dstIdx,
-              reachable,
-              newNodes,
-              toExplore,
-              numOutArcs,
-              numInArcs);
-        }
-      }
-    }
-  }
-
-  //////////////////////////////////////////////////////////////////////////
-  // Step 3: Generate offsets for nodes and arcs in combined graph
-  //////////////////////////////////////////////////////////////////////////
-  // Generate offsets for nodes and arcs
-  GraphDataParallel newGraphDP;
-
-  // Convert bool array to int for prefix sum
-  std::vector<int> newNodesOffset(newNodes.size(), 0);
-  for (size_t i = 0; i < newNodes.size(); ++i) {
-    if (newNodes[i]) {
-      newNodesOffset[i] = 1;
-    }
-  }
-
-  const int totalNodes = prefixSumScan(newNodesOffset, false);
-
-  // Throw out all nodes with no in or out arcs
-  std::tie(newGraphDP.inArcOffset, newGraphDP.outArcOffset) =
-      removeUnreachableNodes(numInArcs, numOutArcs);
-
-  // Check that number of nodes match
-  assert(totalNodes == newGraphDP.inArcOffset.size());
-  assert(newGraphDP.inArcOffset.size() == newGraphDP.outArcOffset.size());
-
-  // Prefix sum to generate offsets
-  const int totalInArcs = prefixSumScan(newGraphDP.inArcOffset, false);
-  const int totalOutArcs = prefixSumScan(newGraphDP.outArcOffset, false);
-
-  // Allocate space for start and accept nodes
-  assert(newGraphDP.start.empty());
-  assert(newGraphDP.accept.empty());
-  newGraphDP.start.resize(totalNodes, false);
-  newGraphDP.accept.resize(totalNodes, false);
-
-  // This is the total number of arcs and they must be equal
-  assert(totalInArcs == totalOutArcs);
-
-  newGraphDP.inArcs.resize(totalInArcs);
-  newGraphDP.outArcs.resize(totalOutArcs);
-  newGraphDP.ilabels.resize(totalOutArcs);
-  newGraphDP.olabels.resize(totalOutArcs);
-  newGraphDP.srcNodes.resize(totalOutArcs);
-  newGraphDP.dstNodes.resize(totalOutArcs);
-  newGraphDP.weights.resize(totalOutArcs);
-
-  // SOA for gradInfo
-  std::pair<std::vector<int>, std::vector<int>> gradInfo;
-  gradInfo.first.resize(totalOutArcs);
-  gradInfo.second.resize(totalOutArcs);
-
-  //////////////////////////////////////////////////////////////////////////
-  // Step 4: Generate nodes and arcs in combined graph
-  //////////////////////////////////////////////////////////////////////////
-  std::fill(toExplore.begin(), toExplore.end(), false);
-  std::vector<bool> newNodesVisited(
-      first.numNodes() * second.numNodes(), false);
-
-  {
-    std::vector<int> startDP1 = convertToNodes(graphDP1.start);
-    std::vector<int> startDP2 = convertToNodes(graphDP2.start);
-
-    for (auto f : startDP1) {
-      for (auto s : startDP2) {
-        const int nodeIdx = TwoDToOneDIndex(f, s, numNodesFirst);
-        toExplore[nodeIdx] = true;
-        newNodesVisited[nodeIdx] = true;
-        newGraphDP.start[newNodesOffset[nodeIdx]] = true;
-        newGraphDP.accept[newNodesOffset[nodeIdx]] =
-            graphDP1.accept[f] && graphDP1.accept[s];
-      }
-    }
-  }
-
-  // This is the outer control loop that would spawn DP kernels
-  while (checkAnyTrue(toExplore)) {
-    // Convert bits set in toExplore to node pairs
-    auto toExploreNodePair = convertToNodePair(toExplore, numNodesFirst);
-
-    // Reset so pristine state for next frontier to explore
-    // No dependence between iterations
-    std::fill(toExplore.begin(), toExplore.end(), false);
-
-    std::vector<int> arcCrossProductOffset;
-    std::vector<std::pair<int, int>> toExploreNumArcs;
-    std::tie(arcCrossProductOffset, toExploreNumArcs) =
-        calculateArcCrossProductOffset(
-            toExploreNodePair, graphDP1, graphDP2, false);
-
-    // If no arcs to process we are done
-    if (arcCrossProductOffset.size() == 0) {
-      break;
-    }
-
-    const int totalArcs = prefixSumScan(arcCrossProductOffset, true);
-
-    // No dependence between iterations
-    for (int tid = 0; tid < totalArcs; ++tid) {
-      // Map tid to corresponding node and arc pair
-      // Search to find which node pair this tid will fall into
-      std::pair<int, int> srcNodePair;
-      std::pair<int, int> arcPair;
-      std::pair<bool, bool> checkEpsilonArcPair;
-      bool isValid;
-      std::tie(isValid, srcNodePair, arcPair, checkEpsilonArcPair) =
-          computeNodeAndArcPair(
-              tid, arcCrossProductOffset, toExploreNumArcs, toExploreNodePair);
-
-      if (isValid) {
-        int outArcOffset = graphDP1.outArcOffset[srcNodePair.first];
-        const int firstArcIdx = graphDP1.outArcs[outArcOffset + arcPair.first];
-
-        outArcOffset = graphDP2.outArcOffset[srcNodePair.second];
-        const int secondArcIdx =
-            graphDP2.outArcs[outArcOffset + arcPair.second];
-
-        std::pair<int, int> dstNodePair = std::make_pair(
-            graphDP1.dstNodes[firstArcIdx], graphDP2.dstNodes[secondArcIdx]);
-
-        // Does this node pair match?
-        if (graphDP1.olabels[firstArcIdx] == graphDP2.ilabels[secondArcIdx]) {
-          const int dstIdx = TwoDToOneDIndex(
-              dstNodePair.first, dstNodePair.second, numNodesFirst);
-          const int curIdx = TwoDToOneDIndex(
-              srcNodePair.first, srcNodePair.second, numNodesFirst);
-
-          std::pair<bool, bool> srcNodeStartAndAccept;
-          std::pair<bool, bool> dstNodeStartAndAccept;
-
-          std::tie(srcNodeStartAndAccept, dstNodeStartAndAccept) =
-              getStartAndAccept(graphDP1, graphDP2, srcNodePair, dstNodePair);
-
-          generateCombinedGraphNodesAndArcs(
-              dstIdx,
-              curIdx,
-              std::make_pair(firstArcIdx, secondArcIdx),
-              reachable,
-              newNodesOffset,
-              newNodesVisited,
-              toExplore,
-              gradInfo,
-              newGraphDP,
-              srcNodeStartAndAccept,
-              dstNodeStartAndAccept,
-              graphDP1.ilabels[firstArcIdx],
-              graphDP2.olabels[secondArcIdx],
-              graphDP1.weights[firstArcIdx] + graphDP2.weights[secondArcIdx]);
-        }
-
-        // The epsilon matches
-        if (checkEpsilonArcPair.first &&
-            (graphDP1.olabels[firstArcIdx] == epsilon)) {
-          const int dstIdx = TwoDToOneDIndex(
-              dstNodePair.first, srcNodePair.second, numNodesFirst);
-          const int curIdx = TwoDToOneDIndex(
-              srcNodePair.first, srcNodePair.second, numNodesFirst);
-
-          std::pair<bool, bool> srcNodeStartAndAccept;
-          std::pair<bool, bool> dstNodeStartAndAccept;
-
-          std::tie(srcNodeStartAndAccept, dstNodeStartAndAccept) =
-              getStartAndAccept(graphDP1, graphDP2, srcNodePair, dstNodePair);
-
-          generateCombinedGraphNodesAndArcs(
-              dstIdx,
-              curIdx,
-              std::make_pair(firstArcIdx, -1),
-              reachable,
-              newNodesOffset,
-              newNodesVisited,
-              toExplore,
-              gradInfo,
-              newGraphDP,
-              srcNodeStartAndAccept,
-              dstNodeStartAndAccept,
-              graphDP1.ilabels[firstArcIdx],
-              epsilon,
-              graphDP1.weights[firstArcIdx]);
-        }
-
-        // The epsilon matches
-        if (checkEpsilonArcPair.second &&
-            (graphDP2.ilabels[secondArcIdx] == epsilon)) {
-          const int dstIdx = TwoDToOneDIndex(
-              srcNodePair.first, dstNodePair.second, numNodesFirst);
-          const int curIdx = TwoDToOneDIndex(
-              srcNodePair.first, srcNodePair.second, numNodesFirst);
-
-          std::pair<bool, bool> srcNodeStartAndAccept;
-          std::pair<bool, bool> dstNodeStartAndAccept;
-
-          std::tie(srcNodeStartAndAccept, dstNodeStartAndAccept) =
-              getStartAndAccept(graphDP1, graphDP2, srcNodePair, dstNodePair);
-
-          generateCombinedGraphNodesAndArcs(
-              dstIdx,
-              curIdx,
-              std::make_pair(-1, secondArcIdx),
-              reachable,
-              newNodesOffset,
-              newNodesVisited,
-              toExplore,
-              gradInfo,
-              newGraphDP,
-              srcNodeStartAndAccept,
-              dstNodeStartAndAccept,
-              epsilon,
-              graphDP2.olabels[secondArcIdx],
-              graphDP2.weights[secondArcIdx]);
-        }
-      }
-    }
-  }
-
-  // Convert back before returning
-  Graph nGraph(nullptr, {first, second});
-  convertFromDataParallel(newGraphDP, nGraph);
-  return nGraph;
-}
-
-} // namespace dataparallel
-} // namespace detail
 } // namespace gtn